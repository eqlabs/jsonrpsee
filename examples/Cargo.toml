--- conflicted
+++ resolved
@@ -13,11 +13,7 @@
 tracing = "0.1"
 tracing-subscriber = "0.2"
 tokio = { version = "1.8", features = ["full"] }
-<<<<<<< HEAD
 futures = "0.3"
-palaver = "0.2"
-=======
->>>>>>> 1a5f8a81
 
 [[example]]
 name = "http"
