--- conflicted
+++ resolved
@@ -43,14 +43,9 @@
 
 use jsonrpsee::core::client::ClientT;
 use jsonrpsee::http_client::HttpClientBuilder;
-<<<<<<< HEAD
+use jsonrpsee::rpc_params;
 use jsonrpsee::server::middleware::proxy_get_request::ProxyGetRequestLayer;
-use jsonrpsee::server::{RpcModule, ServerBuilder, ServerHandle};
-=======
-use jsonrpsee::http_server::middleware::proxy_get_request::ProxyGetRequestLayer;
-use jsonrpsee::http_server::{HttpServerBuilder, HttpServerHandle, RpcModule};
-use jsonrpsee::rpc_params;
->>>>>>> 41b8a2c9
+use jsonrpsee::server::{RpcModule, ServerBuilder};
 
 #[tokio::main]
 async fn main() -> anyhow::Result<()> {
@@ -59,7 +54,7 @@
 		.try_init()
 		.expect("setting default subscriber failed");
 
-	let (addr, _handler) = run_server().await?;
+	let addr = run_server().await?;
 	let url = format!("http://{}", addr);
 
 	// Use RPC client to get the response of `say_hello` method.
@@ -85,7 +80,7 @@
 	Ok(())
 }
 
-async fn run_server() -> anyhow::Result<(SocketAddr, ServerHandle)> {
+async fn run_server() -> anyhow::Result<SocketAddr> {
 	// Custom tower service to handle the RPC requests
 	let service_builder = tower::ServiceBuilder::new()
 		// Proxy `GET /health` requests to internal `system_health` method.
@@ -101,7 +96,11 @@
 	module.register_method("say_hello", |_, _| Ok("lo")).unwrap();
 	module.register_method("system_health", |_, _| Ok(serde_json::json!({ "health": true }))).unwrap();
 
-	let handler = server.start(module)?;
+	let handle = server.start(module)?;
 
-	Ok((addr, handler))
+	// In this example we don't care about doing shutdown so let's it run forever.
+	// You may use the `ServerHandle` to shut it down or manage it yourself.
+	tokio::spawn(async move { handle.await });
+
+	Ok(addr)
 }