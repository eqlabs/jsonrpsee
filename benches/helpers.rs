use futures_channel::oneshot;
use jsonrpsee::{
	http_server::HttpServerBuilder,
	ws_server::{RpcModule, WsServerBuilder},
};

pub(crate) const SYNC_METHOD_NAME: &str = "say_hello";
pub(crate) const ASYNC_METHOD_NAME: &str = "say_hello_async";
pub(crate) const SUB_METHOD_NAME: &str = "sub";
pub(crate) const UNSUB_METHOD_NAME: &str = "unsub";

/// Run jsonrpsee HTTP server for benchmarks.
pub async fn http_server() -> String {
	let (server_started_tx, server_started_rx) = oneshot::channel();
	tokio::spawn(async move {
		let server =
			HttpServerBuilder::default().max_request_body_size(u32::MAX).build("127.0.0.1:0".parse().unwrap()).unwrap();
		let mut module = RpcModule::new(());
		module.register_method(SYNC_METHOD_NAME, |_, _| Ok("lo")).unwrap();
<<<<<<< HEAD
		module.register_async_method(ASYNC_METHOD_NAME, |_, _| (async { Ok("lo") })).unwrap();
=======
		module.register_async_method(ASYNC_METHOD_NAME, |_, _| async { Ok("lo") }).unwrap();
>>>>>>> 615d4196
		server_started_tx.send(server.local_addr().unwrap()).unwrap();
		server.start(module).await
	});
	format!("http://{}", server_started_rx.await.unwrap())
}

/// Run jsonrpsee WebSocket server for benchmarks.
pub async fn ws_server() -> String {
	let (server_started_tx, server_started_rx) = oneshot::channel();
	tokio::spawn(async move {
		let server = WsServerBuilder::default().build("127.0.0.1:0").await.unwrap();
		let mut module = RpcModule::new(());
		module.register_method(SYNC_METHOD_NAME, |_, _| Ok("lo")).unwrap();
<<<<<<< HEAD
		module.register_async_method(ASYNC_METHOD_NAME, |_, _| (async { Ok("lo") })).unwrap();
=======
		module.register_async_method(ASYNC_METHOD_NAME, |_, _| async { Ok("lo") }).unwrap();
>>>>>>> 615d4196
		module
			.register_subscription(SUB_METHOD_NAME, UNSUB_METHOD_NAME, |_params, mut sink, _ctx| {
				let x = "Hello";
				tokio::spawn(async move { sink.send(&x) });
				Ok(())
			})
			.unwrap();

		server_started_tx.send(server.local_addr().unwrap()).unwrap();
		server.start(module).await
	});
	format!("ws://{}", server_started_rx.await.unwrap())
}

/// Get number of concurrent tasks based on the num_cpus.
pub fn concurrent_tasks() -> Vec<usize> {
	let cores = num_cpus::get();
	vec![cores / 4, cores / 2, cores, cores * 2, cores * 4]
}<|MERGE_RESOLUTION|>--- conflicted
+++ resolved
@@ -17,11 +17,7 @@
 			HttpServerBuilder::default().max_request_body_size(u32::MAX).build("127.0.0.1:0".parse().unwrap()).unwrap();
 		let mut module = RpcModule::new(());
 		module.register_method(SYNC_METHOD_NAME, |_, _| Ok("lo")).unwrap();
-<<<<<<< HEAD
-		module.register_async_method(ASYNC_METHOD_NAME, |_, _| (async { Ok("lo") })).unwrap();
-=======
 		module.register_async_method(ASYNC_METHOD_NAME, |_, _| async { Ok("lo") }).unwrap();
->>>>>>> 615d4196
 		server_started_tx.send(server.local_addr().unwrap()).unwrap();
 		server.start(module).await
 	});
@@ -35,11 +31,7 @@
 		let server = WsServerBuilder::default().build("127.0.0.1:0").await.unwrap();
 		let mut module = RpcModule::new(());
 		module.register_method(SYNC_METHOD_NAME, |_, _| Ok("lo")).unwrap();
-<<<<<<< HEAD
-		module.register_async_method(ASYNC_METHOD_NAME, |_, _| (async { Ok("lo") })).unwrap();
-=======
 		module.register_async_method(ASYNC_METHOD_NAME, |_, _| async { Ok("lo") }).unwrap();
->>>>>>> 615d4196
 		module
 			.register_subscription(SUB_METHOD_NAME, UNSUB_METHOD_NAME, |_params, mut sink, _ctx| {
 				let x = "Hello";
